import asyncio
import signal

from rstream import (
    AMQPMessage,
    Consumer,
    ConsumerOffsetSpecification,
    MessageContext,
    OffsetNotFound,
    OffsetType,
    ServerError,
    StreamDoesNotExist,
    amqp_decoder,
)

cont = 0
lock = asyncio.Lock()
STREAM = "my-test-stream"


async def on_message(msg: AMQPMessage, message_context: MessageContext):
    global cont
    global lock

    consumer = message_context.consumer
    stream = await message_context.consumer.stream(message_context.subscriber_name)
    offset = message_context.offset

    print("Got message: {} from stream {}, offset {}".format(msg, stream, offset))

    # store the offset every 1000 messages received
    async with lock:
        cont = cont + 1
        # store the offset every 1000 messages received
        if cont % 1000 == 0:
            await consumer.store_offset(
                stream=stream, offset=offset, subscriber_name=message_context.subscriber_name
            )


async def consume():
    consumer = Consumer(
        host="localhost",
        port=5552,
        vhost="/",
        username="guest",
        password="guest",
    )

    loop = asyncio.get_event_loop()
    loop.add_signal_handler(signal.SIGINT, lambda: asyncio.create_task(consumer.close()))

    await consumer.start()
    # catch exceptions if stream or offset for the subscriber name doesn't exist
    my_offset = 1
    try:
<<<<<<< HEAD
=======
        # this one will raise an exception if store_offset wasn't never done before (in other word an offset wasn't previously stored in the server)
>>>>>>> 55778554
        my_offset = await consumer.query_offset(stream=STREAM, subscriber_name="subscriber_1")
    except OffsetNotFound as offset_exception:
        print(f"ValueError: {offset_exception}")

    except StreamDoesNotExist as stream_exception:
        print(f"ValueError: {stream_exception}")
        exit(1)

    except ServerError as e:
        print(f"ValueError: {e}")
        exit(1)

<<<<<<< HEAD
=======
    print("offset to start " + str(my_offset))
>>>>>>> 55778554
    await consumer.subscribe(
        stream=STREAM,
        subscriber_name="subscriber_1",
        callback=on_message,
        decoder=amqp_decoder,
        offset_specification=ConsumerOffsetSpecification(OffsetType.OFFSET, my_offset),
    )
    await consumer.run()


# main coroutine
async def main():
    # schedule the task
    task = asyncio.create_task(consume())
    # suspend a moment
    # wait a moment
    await asyncio.sleep(5)
    # cancel the task
    was_cancelled = task.cancel()

    # report a message
    print("Main done")


# run the asyncio program
asyncio.run(main())<|MERGE_RESOLUTION|>--- conflicted
+++ resolved
@@ -54,10 +54,8 @@
     # catch exceptions if stream or offset for the subscriber name doesn't exist
     my_offset = 1
     try:
-<<<<<<< HEAD
-=======
-        # this one will raise an exception if store_offset wasn't never done before (in other word an offset wasn't previously stored in the server)
->>>>>>> 55778554
+        # this one will raise an exception if store_offset wasn't never done before (in other word an offset wasn't
+        # previously stored in the server)
         my_offset = await consumer.query_offset(stream=STREAM, subscriber_name="subscriber_1")
     except OffsetNotFound as offset_exception:
         print(f"ValueError: {offset_exception}")
@@ -70,10 +68,6 @@
         print(f"ValueError: {e}")
         exit(1)
 
-<<<<<<< HEAD
-=======
-    print("offset to start " + str(my_offset))
->>>>>>> 55778554
     await consumer.subscribe(
         stream=STREAM,
         subscriber_name="subscriber_1",
